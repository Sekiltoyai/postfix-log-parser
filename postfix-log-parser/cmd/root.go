--- conflicted
+++ resolved
@@ -1,24 +1,13 @@
 package cmd
 
 import (
-<<<<<<< HEAD
 	"os"
-=======
-	"bufio"
-	"encoding/json"
-	"errors"
->>>>>>> 9a7cf35f
 	"fmt"
 	"net"
-	"log"
-<<<<<<< HEAD
 	"sync"
 	"time"
 	"bufio"
 	"errors"
-=======
-	"net"
->>>>>>> 9a7cf35f
 	"net/http"
 	"runtime"
 	"strconv"
@@ -87,11 +76,7 @@
 	File   os.File
 	Writer *bufio.Writer
 
-<<<<<<< HEAD
-	Version = "1.2.10"
-=======
 	Version = "1.4"
->>>>>>> 9a7cf35f
 
 	BuildInfo = promauto.NewGaugeVec(prometheus.GaugeOpts{
 		Name: "postfixlogparser_build_info",
@@ -137,8 +122,6 @@
 		Name: "postfixlogparser_msg_hold_count",
 		Help: "Number of mails hold",
 	}, []string{"host"})
-<<<<<<< HEAD
-=======
 	MsgAuthFailed = promauto.NewCounterVec(prometheus.CounterOpts{
 		Name: "postfixlogparser_auth_failed_count",
 		Help: "Number of failed authentications",
@@ -147,7 +130,6 @@
 		Name: "postfixlogparser_client_count",
 		Help: "Number of connected clients",
 	})
->>>>>>> 9a7cf35f
 
 	rootCmd = &cobra.Command{
 		Use:   "postfix-log-parser",
@@ -237,18 +219,11 @@
 }
 
 // Every 24H, remove sent, milter-rejected and deferred that entered queue more than 5 days ago
-<<<<<<< HEAD
-func periodicallyCleanMQueue(mqueue map[string]*PostfixLogParser) {
-	var ok int
-
-	for range time.Tick(time.Hour * 24) {
-=======
 func periodicallyCleanMQueue(mqueue map[string]*PostfixLogParser, mqMtx sync.Mutex) {
 	var ok int
 
 	for range time.Tick(time.Hour * 24) {
 		// Do we need read lock?
->>>>>>> 9a7cf35f
 		for _, inmail := range mqueue {
 			ok = 0
 			// Check all mails were sent (multiple destinations mails)
@@ -263,226 +238,6 @@
 				}
 			}
 			if ok == len(inmail.Messages) {
-<<<<<<< HEAD
-				delete(mqueue, inmail.MessageId)
-			}
-		}
-	}
-}
-
-func initConfig() {}
-
-func init() {
-
-	rootCmd.Version = Version
-
-	rootCmd.Flags().BoolVarP(&gFlatten, "gFlatten", "f", false, "Flatten output for using with syslog")
-	rootCmd.Flags().StringVarP(&gOutputFile, "out", "o", "", "Output to file, append if exists")
-	rootCmd.Flags().StringVarP(&gPidFilePath, "pidfile", "p", "", "pid file path")
-	rootCmd.Flags().StringVarP(&gSyslogListenAddress, "syslog.listen-address", "s", "do-not-listen", "Address to listen on for syslog incoming messages. Default is to parse stdin")
-	rootCmd.Flags().StringVarP(&gPromListenAddress, "prom.listen-address", "l", "do-not-listen", "Address to listen on for prometheus metrics")
-	rootCmd.Flags().StringVarP(&gPromMetricPath, "prom.telemetry-path", "m", "/metrics", "Path under which to expose metrics.")
-
-	cobra.OnInitialize(initConfig)
-}
-
-func processLogs(cmd *cobra.Command, args []string) {
-	var scanner *bufio.Scanner
-	var listener net.Listener
-	var mtx sync.Mutex
-	var useStdin bool
-
-	// Nope, breaks stdout output interpretation by jq
-	//fmt.Printf("postfix-log-parser v%s\n", Version)
-	BuildInfo.WithLabelValues(Version, runtime.Version()).Set(1)
-	StartTime.Set(float64(time.Now().Unix()))
-
-	// Prometheus exporter
-	if gPromListenAddress != "do-not-listen" {
-		go func() {
-			http.Handle(gPromMetricPath, promhttp.Handler())
-			http.HandleFunc("/", func(w http.ResponseWriter, r *http.Request) {
-				w.Write([]byte(`
-				<html>
-				<head><title>Postfix-log-parser Exporter</title></head>
-				<body>
-				<h1>Postfix-log-parser Exporter</h1>
-				<p><a href='` + gPromMetricPath + `'>Metrics</a></p>
-				</body>
-				</html>`))
-			})
-			log.Fatal(http.ListenAndServe(gPromListenAddress, nil))
-		}()
-	}
-
-	// Create PID file
-	if len(gPidFilePath) > 0 {
-		if pid, err := pidfile.Create(gPidFilePath); err != nil {
-			log.Fatal(err)
-		} else {
-			defer pid.Clear()
-		}
-	}
-
-	// create queue
-	m := make(map[string]*PostfixLogParser)
-
-	// initialize
-	p := postfixlog.NewPostfixLog()
-
-	// Get a writer, file or stdout
-	_, File, err := NewWriter(gOutputFile)
-	if err != nil {
-		cmd.SetOutput(os.Stderr)
-		cmd.Println(err)
-		os.Exit(1)
-	}
-
-	// Manage output file rotation when receiving SIGUSR1
-	if len(gOutputFile) > 0 {
-		sig := make(chan os.Signal)
-		signal.Notify(sig, syscall.SIGUSR1)
-		go func() {
-			for {
-				<-sig
-				mtx.Lock()
-				fmt.Println("SIGUSR1 received, recreating output file")
-				File.Close()
-				_, File, err = NewWriter(gOutputFile)
-				if err != nil {
-					mtx.Unlock()
-					cmd.SetOutput(os.Stderr)
-					cmd.Println(err)
-					os.Exit(1)
-				}
-				mtx.Unlock()
-			}
-		}()
-	}
-
-	// Cleaner thread
-	go periodicallyCleanMQueue(m)
-
-	// Initialize Stdin input
-	if true == strings.EqualFold(gSyslogListenAddress, "do-not-listen") {
-		useStdin = true
-		scanner = bufio.NewScanner(os.Stdin)
-	} else {
-		listener, err = net.Listen("tcp", gSyslogListenAddress)
-		if err != nil {
-			log.Fatal(fmt.Sprintf("Error listening on %s: %v\n", gSyslogListenAddress, err))
-		}
-	}
-
-	var connClt net.Conn
-	for {
-		// If input is made via TCP Conn, we need to read from a connected net.Conn
-		if useStdin == false {
-			if scanner == nil {
-				// We support _only one_ concurent connection to the service
-				connClt, err = listener.Accept()
-				if err != nil {
-					log.Printf("Error accepting: %v", err)
-					// Loop
-					continue
-				}
-				// Read will fail after "duration"
-				connClt.SetReadDeadline(time.Now().Add(time.Duration(600) * time.Second))
-				scanner = bufio.NewScanner(connClt)
-			}
-		}
-
-		if false == scanner.Scan() {
-			// After Scan returns false, the Err method will return any error that occurred during scanning, except that if it was io.EOF, Err will return nil
-			if err := scanner.Err(); err != nil {
-				log.Printf("Error reading data: %v\n", err.Error())
-				if useStdin == false && errors.Is(err, os.ErrDeadlineExceeded) {
-					log.Printf("I/O timeout on socket, closing connection.\n")
-					// Should we? Actually we can't as connClt is not known here
-					// connClt.Close()
-					scanner = nil
-				}
-				continue
-			}
-			if useStdin == false {
-				// close connection so we can Accept() again, then loop
-				scanner = nil
-				continue
-			} else {
-				// stdin is dead, abort mission!
-				return
-			}
-		}
-		// Extend timeout after successful read (so we got an idle timeout)
-		if useStdin == false {
-			connClt.SetReadDeadline(time.Now().Add(time.Duration(600) * time.Second))
-		}
-
-		LineReadCnt.Inc()
-
-		// parse log
-		logFormat, err := p.Parse(scanner.Bytes())
-		if err != nil {
-			// Incorrect line, just skip it
-			if err.Error() == "Error: Line do not match regex" {
-				LineIncorrectCnt.Inc()
-				continue
-			}
-			cmd.SetOutput(os.Stderr)
-			cmd.Println(err)
-			os.Exit(1)
-		}
-
-		/*
-			Oct 10 04:02:02 mail.example.com postfix/smtpd[22941]: DFBEFDBF00C5: client=example.net[127.0.0.1], sasl_method=PLAIN, sasl_username=user@example.com
-		*/
-		if logFormat.ClientHostname != "" && !strings.HasPrefix(logFormat.Messages, "milter-reject:") {
-			m[logFormat.QueueId] = &PostfixLogParser{
-				Time:           logFormat.Time,
-				Hostname:       logFormat.Hostname,
-				Process:        logFormat.Process,
-				QueueId:        logFormat.QueueId,
-				ClientHostname: logFormat.ClientHostname,
-				ClinetIp:       logFormat.ClinetIp,
-				SaslMethod:     logFormat.SaslMethod,
-				SaslUsername:   logFormat.SaslUsername,
-			}
-		}
-
-		/*
-			Oct 10 04:02:02 mail.example.com postfix/cleanup[22923]: DFBEFDBF00C5: message-id=<20181009190202.81363306015D@example.com>
-		*/
-		if logFormat.MessageId != "" {
-			if plp, ok := m[logFormat.QueueId]; ok {
-				plp.MessageId = logFormat.MessageId
-			}
-		}
-
-		/*
-			Oct 10 04:02:03 mail.example.com postfix/qmgr[18719]: DFBEFDBF00C5: from=<root@example.com>, size=3578, nrcpt=1 (queue active)
-		*/
-		if logFormat.From != "" {
-			if plp, ok := m[logFormat.QueueId]; ok {
-				plp.From = logFormat.From
-				plp.Size = logFormat.Size
-				plp.NRcpt = logFormat.NRcpt
-			}
-			nrcpt, _ := strconv.ParseFloat(logFormat.NRcpt, 64)
-			MsgInCnt.WithLabelValues(logFormat.Hostname).Add(nrcpt)
-		}
-
-		/*
-			Oct 10 04:02:08 mail.example.com postfix/smtp[22928]: DFBEFDBF00C5: to=<test@example-to.com>, relay=mail.example-to.com[192.168.0.10]:25, delay=5.3, delays=0.26/0/0.31/4.7, dsn=2.0.0, status=sent (250 2.0.0 Ok: queued as C598F1B0002D)
-		*/
-		if logFormat.To != "" {
-			if plp, ok := m[logFormat.QueueId]; ok {
-				message := Message{
-					Time:     logFormat.Time,
-					To:       logFormat.To,
-					Status:   logFormat.Status,
-					Message:  logFormat.Messages,
-					BounceId: "",
-=======
 				mqMtx.Lock()
 				delete(mqueue, inmail.MessageId)
 				mqMtx.Unlock()
@@ -600,54 +355,9 @@
 					From:           plp.From,
 					Size:           plp.Size,
 					NRcpt:          plp.NRcpt,
->>>>>>> 9a7cf35f
 				}
 				tmpplp.Messages = append(tmpplp.Messages, message)
 
-<<<<<<< HEAD
-				/* When a message is deferred, it won't be written out until it is either sent, expired, or generates a non delivery notification.
-				    We want to know instantly when a message is deferred, so we handle this case by emiting output for this message, and not appending this occurence
-					to the list of Messages
-				*/
-				if logFormat.Status == "deferred" {
-					MsgDeferredCnt.WithLabelValues(plp.Hostname).Inc()
-					tmpplp := PostfixLogParser{
-						Time:           plp.Time,
-						Hostname:       plp.Hostname,
-						Process:        plp.Process,
-						QueueId:        plp.QueueId,
-						ClientHostname: plp.ClientHostname,
-						ClinetIp:       plp.ClinetIp,
-						SaslMethod:     plp.SaslMethod,
-						SaslUsername:   plp.SaslUsername,
-						MessageId:      plp.MessageId,
-						From:           plp.From,
-						Size:           plp.Size,
-						NRcpt:          plp.NRcpt,
-					}
-					tmpplp.Messages = append(tmpplp.Messages, message)
-
-					var jsonBytes []byte
-					if gFlatten {
-						jsonBytes, err = json.Marshal(PlpToFlat(&tmpplp)[0])
-					} else {
-						jsonBytes, err = json.Marshal(tmpplp)
-					}
-					if err != nil {
-						log.Fatal(err)
-					}
-					mtx.Lock()
-					err = writeOut(string(jsonBytes), gOutputFile)
-					mtx.Unlock()
-					if err != nil {
-						log.Fatal(err)
-					}
-					tmpplp.Messages = nil
-					// cannot use nil as type PostfixLogParser in assignment
-					//tmpplp = nil
-				} else {
-					plp.Messages = append(plp.Messages, message)
-=======
 				var jsonBytes []byte
 				if gFlatten {
 					jsonBytes, err = json.Marshal(PlpToFlat(&tmpplp)[0])
@@ -718,91 +428,8 @@
 					MsgHoldCnt.WithLabelValues(plpf.Hostname).Inc()
 				case "bounced":
 					MsgBouncedCnt.WithLabelValues(plpf.Hostname).Inc()
->>>>>>> 9a7cf35f
-				}
-			}
-		}
-
-<<<<<<< HEAD
-		/*
-			2021-02-05T17:25:03+01:00 mail.example.com postfix/bounce[39258]: 006B056E6: sender non-delivery notification: 642E456E9
-		*/
-		if logFormat.BounceId != "" {
-			if plp, ok := m[logFormat.QueueId]; ok {
-				// Get the matching Message by Status=bounced
-				for i, msg := range plp.Messages {
-					// Need to manage more than one bounce for the same queue_id. This is flawy as we just rely on order to match
-					if msg.Status == "bounced" && len(msg.BounceId) == 0 {
-						message := Message{
-							Time:     msg.Time,
-							To:       msg.To,
-							Status:   msg.Status,
-							Message:  msg.Message,
-							BounceId: logFormat.BounceId,
-						}
-						// Delete old message, put new at the end
-						copy(plp.Messages[i:], plp.Messages[i+1:])
-						plp.Messages[len(plp.Messages)-1] = message
-						break
-					}
-				}
-			}
-		}
-		/*
-			Oct 10 04:02:08 mail.example.com postfix/qmgr[18719]: DFBEFDBF00C5: removed
-				or
-			2021-02-05T14:17:51+01:00 smtp.server.com postfix/cleanup[38982]: D8C136A3A: milter-reject: END-OF-MESSAGE from unknown[1.2.3.4]: 4.7.1 Greylisting in action, try again later; from=<sender1@sender.com> to=<dest1@example.com> proto=ESMTP helo=<mail.sender.com>
-		*/
-		// "removed" message is end of logs. then flush.
-		if logFormat.Messages == "removed" || strings.HasPrefix(logFormat.Status, "milter-") {
-			if plp, ok := m[logFormat.QueueId]; ok {
-				for _, plpf := range PlpToFlat(plp) {
-					switch plpf.Status {
-					case "sent":
-						MsgSentCnt.WithLabelValues(plpf.Hostname).Inc()
-					case "milter-reject":
-						MsgRejectedCnt.WithLabelValues(plpf.Hostname).Inc()
-					case "milter-hold":
-						MsgHoldCnt.WithLabelValues(plpf.Hostname).Inc()
-					case "bounced":
-						MsgBouncedCnt.WithLabelValues(plpf.Hostname).Inc()
-					}
-
-					if gFlatten {
-						jsonBytes, err := json.Marshal(plpf)
-						if err != nil {
-							log.Fatal(err)
-						}
-						mtx.Lock()
-						err = writeOut(string(jsonBytes), gOutputFile)
-						mtx.Unlock()
-						if err != nil {
-							log.Fatal(err)
-						}
-					}
-				}
-
-				if !gFlatten {
-					jsonBytes, err := json.Marshal(plp)
-					if err != nil {
-						log.Fatal(err)
-					}
-					mtx.Lock()
-					err = writeOut(string(jsonBytes), gOutputFile)
-					mtx.Unlock()
-					if err != nil {
-						log.Fatal(err)
-					}
-				}
-			}
-		}
-	}
-	if File != nil {
-		mtx.Lock()
-		File.Close()
-		mtx.Unlock()
-	}
-=======
+				}
+
 				if gFlatten {
 					jsonBytes, err := json.Marshal(plpf)
 					if err != nil {
@@ -1024,5 +651,4 @@
 		File.Close()
 		outfMtx.Unlock()
 	}
->>>>>>> 9a7cf35f
 }